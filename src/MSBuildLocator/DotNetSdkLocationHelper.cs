--- conflicted
+++ resolved
@@ -1,12 +1,11 @@
-﻿// Licensed to the .NET Foundation under one or more agreements.
-// The .NET Foundation licenses this file to you under the MIT license.
+﻿// Copyright (c) Microsoft. All rights reserved.
+// Licensed under the MIT license. See LICENSE file in the project root for full license information.
 
 #if NETCOREAPP
 
 using System;
 using System.Collections.Generic;
 using System.IO;
-using System.IO.Enumeration;
 using System.Linq;
 using System.Reflection;
 using System.Runtime.InteropServices;
@@ -132,20 +131,14 @@
 
         private static IntPtr HostFxrResolver(Assembly assembly, string libraryName)
         {
-<<<<<<< HEAD
             string hostFxrLibName = "libhostfxr";
             string libExtension = RuntimeInformation.IsOSPlatform(OSPlatform.OSX) ? "dylib" : "so";
 
             if (!hostFxrLibName.Equals(libraryName))
-=======
-            // the DllImport hardcoded the name as hostfxr.
-            if (!libraryName.Equals(NativeMethods.HostFxrName, StringComparison.Ordinal))
->>>>>>> e0a2f8ee
             {
                 return IntPtr.Zero;
             }
 
-<<<<<<< HEAD
             string hostFxrRoot = Path.Combine(s_dotnetPath.Value, "host", "fxr");
             if (Directory.Exists(hostFxrRoot))
             {
@@ -161,36 +154,10 @@
                     {
                         return NativeLibrary.TryLoad(hostFxrAssembly, out IntPtr handle) ? handle : IntPtr.Zero;
                     }
-=======
-            string hostFxrLibName =
-                RuntimeInformation.IsOSPlatform(OSPlatform.Windows) ?
-                "hostfxr.dll" :
-                RuntimeInformation.IsOSPlatform(OSPlatform.OSX) ? "libhostfxr.dylib" : "libhostfxr.so";
-
-            string hostFxrRoot = Path.Combine(DotnetPath.Value, "host", "fxr");
-            if (Directory.Exists(hostFxrRoot))
-            {
-                var fileEnumerable = new FileSystemEnumerable<SemanticVersion?>(
-                    directory: hostFxrRoot,
-                    transform: static (ref FileSystemEntry entry) => SemanticVersionParser.TryParse(entry.FileName.ToString(), out var version) ? version : null)
-                {
-                    ShouldIncludePredicate = static (ref FileSystemEntry entry) => entry.IsDirectory
-                };
-
-                // Load hostfxr from the highest version, because it should be backward-compatible
-                if (fileEnumerable.Max() is SemanticVersion hostFxrVersion)
-                {
-                    string hostFxrAssembly = Path.Combine(hostFxrRoot, hostFxrVersion.OriginalValue, hostFxrLibName);
-                    return NativeLibrary.Load(hostFxrAssembly);
->>>>>>> e0a2f8ee
-                }
-            }
-
-            string error = $".NET SDK cannot be resolved, because {hostFxrLibName} cannot be found inside {hostFxrRoot}." +
-                Environment.NewLine +
-                $"This might indicate a corrupted SDK installation on the machine.";
-
-            throw new InvalidOperationException(error);
+                }
+            }
+
+            return IntPtr.Zero;
         }
 
         private static string SdkResolutionExceptionMessage(string methodName) => $"Failed to find all versions of .NET Core MSBuild. Call to {methodName}. There may be more details in stderr.";
@@ -222,7 +189,6 @@
             if (string.IsNullOrEmpty(dotnetPath))
             {
                 string? dotnetExePath = GetCurrentProcessPath();
-<<<<<<< HEAD
                 bool isRunFromDotnetExecutable = !string.IsNullOrEmpty(dotnetExePath)
                     && Path.GetFileName(dotnetExePath).Equals(s_exeName, StringComparison.InvariantCultureIgnoreCase);
 
@@ -230,52 +196,12 @@
                     ? Path.GetDirectoryName(dotnetExePath)
                     : FindDotnetPathFromEnvVariable("DOTNET_HOST_PATH")
                         ?? FindDotnetPathFromEnvVariable("DOTNET_MSBUILD_SDK_RESOLVER_CLI_DIR")
-=======
-                var isRunFromDotnetExecutable = !string.IsNullOrEmpty(dotnetExePath) 
-                    && Path.GetFileName(dotnetExePath).Equals(ExeName, StringComparison.OrdinalIgnoreCase);
-                
-                if (isRunFromDotnetExecutable)
-                {
-                    dotnetPath = Path.GetDirectoryName(dotnetExePath);
-                }
-                else
-                {
-                    // DOTNET_HOST_PATH is pointing to the file, DOTNET_ROOT is the path of the folder
-                    string? hostPath = Environment.GetEnvironmentVariable("DOTNET_HOST_PATH");
-                    if (!string.IsNullOrEmpty(hostPath) && File.Exists(hostPath))
-                    {
-                        if (!IsWindows)
-                        {
-                            hostPath = realpath(hostPath) ?? hostPath;
-                        }
-
-                        dotnetPath = Path.GetDirectoryName(hostPath);
-                        if (dotnetPath is not null)
-                        {
-                            // don't overwrite DOTNET_HOST_PATH, if we use it.
-                            return dotnetPath;
-                        }
-                    }
-
-                    dotnetPath = FindDotnetPathFromEnvVariable("DOTNET_MSBUILD_SDK_RESOLVER_CLI_DIR")
->>>>>>> e0a2f8ee
                         ?? GetDotnetPathFromPATH();
             }
 
-<<<<<<< HEAD
             return string.IsNullOrEmpty(dotnetPath)
                 ? throw new InvalidOperationException("Could not find the dotnet executable. Is it set on the DOTNET_ROOT?")
                 : dotnetPath;
-=======
-            if (string.IsNullOrEmpty(dotnetPath))
-            {
-                throw new InvalidOperationException("Could not find the dotnet executable. Is it set on the DOTNET_ROOT?");
-            }
-
-            SetEnvironmentVariableIfEmpty("DOTNET_HOST_PATH", Path.Combine(dotnetPath, ExeName));
-
-            return dotnetPath;
->>>>>>> e0a2f8ee
         }
 
         private static string? GetDotnetPathFromROOT()
@@ -346,14 +272,6 @@
             return string.IsNullOrEmpty(dotnetPath) ? null : ValidatePath(dotnetPath);
         }
 
-        private static void SetEnvironmentVariableIfEmpty(string name, string value)
-        {
-            if (string.IsNullOrEmpty(Environment.GetEnvironmentVariable(name)))
-            {
-                Environment.SetEnvironmentVariable(name, value);
-            }
-        }
-
         private static string? ValidatePath(string dotnetPath)
         {
             string fullPathToDotnetFromRoot = Path.Combine(dotnetPath, s_exeName);
