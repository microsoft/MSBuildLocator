--- conflicted
+++ resolved
@@ -92,7 +92,6 @@
             bool isWindows = RuntimeInformation.IsOSPlatform(OSPlatform.Windows);
             string exeName = isWindows ? "dotnet.exe" : "dotnet";
 
-<<<<<<< HEAD
             // First check for the DOTNET_ROOT environment variable, as it's often there as with, for example, dotnet format.
             string dotnet_root = Environment.GetEnvironmentVariable("DOTNET_ROOT");
             if (!string.IsNullOrEmpty(dotnet_root))
@@ -119,34 +118,20 @@
                 foreach (string dir in Environment.GetEnvironmentVariable("PATH").Split(Path.PathSeparator))
                 {
                     string filePath = Path.Combine(dir, exeName);
-                    if (File.Exists(Path.Combine(dir, exeName)))
+                    if (File.Exists(filePath))
                     {
-                        dotnetPath = filePath;
+                        if (!isWindows)
+                        {
+                            filePath = realpath(filePath) ?? filePath;
+                            if (!File.Exists(filePath))
+                            {
+                                continue;
+                            }
+                        }
+
+                        dotnetPath = dir;
                         break;
                     }
-=======
-            // We will generally find the dotnet exe on the path, but on linux, it is often just a 'dotnet' symlink (possibly even to more symlinks) that we have to resolve
-            // to the real dotnet executable.
-            // This will work as often as just invoking dotnet from the command line, but we can be more confident in finding a dotnet executable by following
-            // https://github.com/dotnet/designs/blob/main/accepted/2021/install-location-per-architecture.md
-            // This can be done using the nethost library. We didn't do this previously, so I did not implement this extension.
-            foreach (string dir in Environment.GetEnvironmentVariable("PATH").Split(Path.PathSeparator))
-            {
-                string filePath = Path.Combine(dir, exeName);
-                if (File.Exists(filePath))
-                {
-                    if (!isWindows)
-                    {
-                        filePath = realpath(filePath) ?? filePath;
-                        if (!File.Exists(filePath))
-                        {
-                            continue;
-                        }
-                    }
-
-                    dotnetPath = Path.GetDirectoryName(filePath);
-                    break;
->>>>>>> d31482ea
                 }
             }
 
