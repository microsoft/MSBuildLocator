--- conflicted
+++ resolved
@@ -1,5 +1,5 @@
-﻿// Licensed to the .NET Foundation under one or more agreements.
-// The .NET Foundation licenses this file to you under the MIT license.
+﻿// Copyright (c) Microsoft. All rights reserved.
+// Licensed under the MIT license. See LICENSE file in the project root for full license information.
 
 using System;
 using System.Collections.Generic;
@@ -71,13 +71,6 @@
         /// <summary>
         /// Compare versions.
         /// </summary>
-<<<<<<< HEAD
         public int CompareTo(SemanticVersion other) => VersionComparer.Compare(this, other);
-=======
-        public int CompareTo(SemanticVersion other)
-        {
-            return VersionComparer.Compare(this, other);
-        }
->>>>>>> e0a2f8ee
     }
 }