--- conflicted
+++ resolved
@@ -16,23 +16,14 @@
     <Description>Package that assists in locating and using a copy of MSBuild installed as part of Visual Studio 2017 or higher or .NET Core SDK 2.1 or higher.</Description>
   </PropertyGroup>
 
-<<<<<<< HEAD
   <ItemGroup>
-    <PackageReference Include="Microsoft.VisualStudio.Setup.Configuration.Interop" Version="3.3.2180" PrivateAssets="all" />
-    <PackageReference Include="Microsoft.VisualStudio.SDK.EmbedInteropTypes" Version="15.0.21" PrivateAssets="all" />
+    <PackageReference Include="Microsoft.VisualStudio.Setup.Configuration.Interop" Version="3.6.2115" PrivateAssets="all" />
+    <PackageReference Include="Microsoft.VisualStudio.SDK.EmbedInteropTypes" Version="15.0.36" PrivateAssets="all" />
     
     <PropertyGroup Condition="'$(TargetFramework)'=='net46'">
       <DefineConstants>$(DefineConstants);FEATURE_VISUALSTUDIOSETUP</DefineConstants>
     </PropertyGroup>
-=======
-  <PropertyGroup Condition="'$(TargetFramework)'=='net46'">
-    <DefineConstants>$(DefineConstants);FEATURE_VISUALSTUDIOSETUP</DefineConstants>
-  </PropertyGroup>
 
-  <ItemGroup Condition="'$(TargetFramework)'=='net46'">
-    <PackageReference Include="Microsoft.VisualStudio.Setup.Configuration.Interop" Version="3.6.2115" PrivateAssets="all" />
-    <PackageReference Include="Microsoft.VisualStudio.SDK.EmbedInteropTypes" Version="15.0.36" PrivateAssets="all" />
->>>>>>> d0b588d5
   </ItemGroup>
 
   <ItemGroup>
