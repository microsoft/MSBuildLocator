--- conflicted
+++ resolved
@@ -10,13 +10,8 @@
   <ItemGroup>
     <PackageReference Include="Microsoft.NET.Test.Sdk" Version="17.8.0" />
     <PackageReference Include="Shouldly" Version="4.2.1" />
-<<<<<<< HEAD
-    <PackageReference Include="xunit" Version="2.6.2" />
+    <PackageReference Include="xunit" Version="2.6.3" />
     <PackageReference Include="xunit.runner.visualstudio" Version="2.5.5" />
-=======
-    <PackageReference Include="xunit" Version="2.6.3" />
-    <PackageReference Include="xunit.runner.visualstudio" Version="2.5.4" />
->>>>>>> c6486534
   </ItemGroup>
 
   <ItemGroup>
