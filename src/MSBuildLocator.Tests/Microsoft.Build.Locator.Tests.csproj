--- conflicted
+++ resolved
@@ -8,13 +8,8 @@
   </PropertyGroup>
 
   <ItemGroup>
-<<<<<<< HEAD
-    <PackageReference Include="Microsoft.NET.Test.Sdk" Version="17.3.1" />
+    <PackageReference Include="Microsoft.NET.Test.Sdk" Version="17.6.2" />
     <PackageReference Include="Shouldly" Version="4.2.1" />
-=======
-    <PackageReference Include="Microsoft.NET.Test.Sdk" Version="17.6.2" />
-    <PackageReference Include="Shouldly" Version="4.1.0" />
->>>>>>> e08ab928
     <PackageReference Include="xunit" Version="2.4.2" />
     <PackageReference Include="xunit.runner.visualstudio" Version="2.4.5" />
   </ItemGroup>
